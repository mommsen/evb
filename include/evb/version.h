#ifndef _evb_version_h_
#define _evb_version_h_

#include "config/PackageInfo.h"

<<<<<<< HEAD
#define EVB_VERSION_MAJOR 2
#define EVB_VERSION_MINOR 17
#define EVB_VERSION_PATCH 5
=======
#define EVB_VERSION_MAJOR 3
#define EVB_VERSION_MINOR 0
#define EVB_VERSION_PATCH 0
>>>>>>> c6b041b9
#undef EVB_PREVIOUS_VERSIONS


#define EVB_VERSION_CODE PACKAGE_VERSION_CODE(EVB_VERSION_MAJOR,EVB_VERSION_MINOR,EVB_VERSION_PATCH)
#ifndef EVB_PREVIOUS_VERSIONS
#define EVB_FULL_VERSION_LIST  PACKAGE_VERSION_STRING(EVB_VERSION_MAJOR,EVB_VERSION_MINOR,EVB_VERSION_PATCH)
#else
#define EVB_FULL_VERSION_LIST  EVB_PREVIOUS_VERSIONS "," PACKAGE_VERSION_STRING(EVB_VERSION_MAJOR,EVB_VERSION_MINOR,EVB_VERSION_PATCH)
#endif

namespace evb
{
  const std::string package = "evb";
  const std::string versions = EVB_FULL_VERSION_LIST;
  const std::string version = PACKAGE_VERSION_STRING(EVB_VERSION_MAJOR,EVB_VERSION_MINOR,EVB_VERSION_PATCH);
  const std::string description = "The CMS event builder";
  const std::string summary = "Event builder library";
  const std::string authors = "Remi Mommsen";
  const std::string link = "https://svnweb.cern.ch/trac/cmsos";

  config::PackageInfo getPackageInfo();

  void checkPackageDependencies()
    throw (config::PackageInfo::VersionException);

  std::set<std::string, std::less<std::string> > getPackageDependencies();
}

#endif<|MERGE_RESOLUTION|>--- conflicted
+++ resolved
@@ -3,15 +3,9 @@
 
 #include "config/PackageInfo.h"
 
-<<<<<<< HEAD
-#define EVB_VERSION_MAJOR 2
-#define EVB_VERSION_MINOR 17
-#define EVB_VERSION_PATCH 5
-=======
 #define EVB_VERSION_MAJOR 3
 #define EVB_VERSION_MINOR 0
 #define EVB_VERSION_PATCH 0
->>>>>>> c6b041b9
 #undef EVB_PREVIOUS_VERSIONS
 
 
