#ifndef _evb_readoutunit_BUproxy_h_
#define _evb_readoutunit_BUproxy_h_

#include <boost/dynamic_bitset.hpp>
#include <boost/lexical_cast.hpp>
#include <boost/shared_ptr.hpp>
#include <boost/thread/mutex.hpp>

#include <set>
#include <stdint.h>
#include <vector>

#include "cgicc/HTMLClasses.h"
#include "evb/EvBid.h"
#include "evb/Exception.h"
#include "evb/FragmentChain.h"
#include "evb/I2OMessages.h"
#include "evb/InfoSpaceItems.h"
#include "evb/OneToOneQueue.h"
#include "evb/readoutunit/Configuration.h"
#include "evb/readoutunit/FragmentRequest.h"
#include "evb/readoutunit/StateMachine.h"
#include "i2o/i2oDdmLib.h"
#include "i2o/Method.h"
#include "i2o/utils/AddressMap.h"
#include "interface/shared/fed_header.h"
#include "interface/shared/fed_trailer.h"
#include "interface/shared/i2oXFunctionCodes.h"
#include "interface/shared/i2ogevb2g.h"
#include "toolbox/lang/Class.h"
#include "toolbox/mem/HeapAllocator.h"
#include "toolbox/mem/MemoryPoolFactory.h"
#include "toolbox/mem/Pool.h"
#include "toolbox/mem/Reference.h"
#include "toolbox/task/WorkLoopFactory.h"
#include "toolbox/task/WorkLoop.h"
#include "xcept/tools.h"
#include "xdaq/Application.h"
#include "xdata/Boolean.h"
#include "xdata/UnsignedInteger32.h"
#include "xdata/UnsignedInteger64.h"
#include "xdata/Vector.h"
#include "xgi/Output.h"


namespace evb {

  namespace readoutunit {

    /**
     * \ingroup xdaqApps
     * \brief Proxy for RU-BU communication
     */

    template<class ReadoutUnit>
    class BUproxy : public toolbox::lang::Class
    {

    public:

      BUproxy(ReadoutUnit*);

      /**
       * Callback for fragment request I2O message from BU/EVM
       */
      void readoutMsgCallback(toolbox::mem::Reference*);

      /**
       * Configure the BU proxy
       */
      void configure();

      /**
       * Append the info space items to be published in the
       * monitoring info space to the InfoSpaceItems
       */
      void appendMonitoringItems(InfoSpaceItems&);

      /**
       * Update all values of the items put into the monitoring
       * info space. The caller has to make sure that the info
       * space where the items reside is locked and properly unlocked
        * after the call.
       */
      void updateMonitoringItems();

      /**
       * Start processing events
       */
      void startProcessing();

      /**
       * Drain events
       */
      void drain();

      /**
       * Start processing events
       */
      void stopProcessing();

      /**
       * Return monitoring information as cgicc snipped
       */
      cgicc::div getHtmlSnipped() const;


    private:

      typedef std::vector<FragmentChainPtr> SuperFragments;

      void resetMonitoringCounters();
      void startProcessingWorkLoop();
      void createProcessingWorkLoops();
      void updateRequestCounters(const FragmentRequestPtr&);
      bool process(toolbox::task::WorkLoop*);
      bool processRequest(FragmentRequestPtr&,SuperFragments&);
      void fillRequest(const msg::ReadoutMsg*, FragmentRequestPtr&) const;
      void sendData(const FragmentRequestPtr&, const SuperFragments&);
      toolbox::mem::Reference* getNextBlock(const uint32_t blockNb) const;
      void fillSuperFragmentHeader
      (
        unsigned char*& payload,
        uint32_t& remainingPayloadSize,
        const uint32_t superFragmentNb,
        const uint32_t superFragmentSize,
        const uint32_t currentFragmentSize
      ) const;
      bool isEmpty();
      cgicc::table getStatisticsPerBU() const;

      ReadoutUnit* readoutUnit_;
      typename ReadoutUnit::InputPtr input_;
      const ConfigurationPtr configuration_;
      I2O_TID tid_;
      toolbox::mem::Pool* superFragmentPool_;

      typedef std::vector<toolbox::task::WorkLoop*> WorkLoops;
      WorkLoops workLoops_;
      toolbox::task::ActionSignature* action_;
      volatile bool doProcessing_;
      boost::dynamic_bitset<> processesActive_;
      boost::mutex processesActiveMutex_;
      uint32_t nbActiveProcesses_;

      typedef OneToOneQueue<FragmentRequestPtr> FragmentRequestFIFO;
      FragmentRequestFIFO fragmentRequestFIFO_;
      boost::mutex fragmentRequestFIFOmutex_;

      typedef std::map<I2O_TID,uint64_t> CountsPerBU;
      struct RequestMonitoring
      {
        uint64_t logicalCount;
        uint64_t payload;
        uint64_t i2oCount;
        CountsPerBU logicalCountPerBU;
      } requestMonitoring_;
      mutable boost::mutex requestMonitoringMutex_;

      struct DataMonitoring
      {
        uint32_t lastEventNumberToBUs;
        int32_t outstandingEvents;
        uint64_t logicalCount;
        uint64_t payload;
        uint64_t i2oCount;
        CountsPerBU payloadPerBU;
      } dataMonitoring_;
      mutable boost::mutex dataMonitoringMutex_;

      xdata::UnsignedInteger64 requestCount_;
      xdata::UnsignedInteger64 fragmentCount_;
      xdata::Vector<xdata::UnsignedInteger64> requestCountPerBU_;
      xdata::Vector<xdata::UnsignedInteger64> payloadPerBU_;

    };

  } } //namespace evb::readoutunit


////////////////////////////////////////////////////////////////////////////////
// Implementation follows                                                     //
////////////////////////////////////////////////////////////////////////////////

template<class ReadoutUnit>
evb::readoutunit::BUproxy<ReadoutUnit>::BUproxy(ReadoutUnit* readoutUnit) :
readoutUnit_(readoutUnit),
configuration_(readoutUnit->getConfiguration()),
tid_(0),
doProcessing_(false),
nbActiveProcesses_(0),
fragmentRequestFIFO_(readoutUnit,"fragmentRequestFIFO")
{
  try
  {
    toolbox::net::URN urn("toolbox-mem-pool", "sudapl");
    superFragmentPool_ = toolbox::mem::getMemoryPoolFactory()->findPool(urn);
  }
  catch(toolbox::mem::exception::MemoryPoolNotFound)
  {
    toolbox::net::URN poolURN("toolbox-mem-pool","superFragment");
    try
    {
      superFragmentPool_ = toolbox::mem::getMemoryPoolFactory()->
        createPool(poolURN, new toolbox::mem::HeapAllocator());
    }
    catch(toolbox::mem::exception::DuplicateMemoryPool)
    {
      // Pool already exists from a previous construction of this class
      // Note that destroying the pool in the destructor is not working
      // because the previous instance is destroyed after the new one
      // is constructed.
      superFragmentPool_ = toolbox::mem::getMemoryPoolFactory()->
        findPool(poolURN);
    }
  }
  catch(toolbox::mem::exception::Exception& e)
  {
    XCEPT_RETHROW(exception::OutOfMemory,
      "Failed to create memory pool for super-fragments", e);
  }

  resetMonitoringCounters();
  startProcessingWorkLoop();
}


template<class ReadoutUnit>
void evb::readoutunit::BUproxy<ReadoutUnit>::startProcessingWorkLoop()
{
  action_ = toolbox::task::bind(this, &evb::readoutunit::BUproxy<ReadoutUnit>::process,
    readoutUnit_->getIdentifier("process") );
}


template<class ReadoutUnit>
void evb::readoutunit::BUproxy<ReadoutUnit>::startProcessing()
{
  resetMonitoringCounters();

  doProcessing_ = true;

  for (uint32_t i=0; i < configuration_->numberOfResponders; ++i)
  {
    workLoops_.at(i)->submit(action_);
  }
}


template<class ReadoutUnit>
void evb::readoutunit::BUproxy<ReadoutUnit>::drain()
{
<<<<<<< HEAD
  while ( ! isEmpty() ) ::usleep(1000);
=======
  while ( dataMonitoring_.outstandingEvents != 0 ) ::usleep(1000);

  while ( processesActive_.any() ) ::usleep(1000);
>>>>>>> 573f537d
}


template<class ReadoutUnit>
void evb::readoutunit::BUproxy<ReadoutUnit>::stopProcessing()
{
  doProcessing_ = false;
}


template<class ReadoutUnit>
void evb::readoutunit::BUproxy<ReadoutUnit>::readoutMsgCallback(toolbox::mem::Reference* bufRef)
{
  msg::ReadoutMsg* readoutMsg =
    (msg::ReadoutMsg*)bufRef->getDataLocation();

  FragmentRequestPtr fragmentRequest( new FragmentRequest );
  fragmentRequest->buTid = readoutMsg->buTid;
  fragmentRequest->buResourceId = readoutMsg->buResourceId;
  fragmentRequest->nbRequests = readoutMsg->nbRequests;
  fillRequest(readoutMsg, fragmentRequest);

  updateRequestCounters(fragmentRequest);

  {
    boost::mutex::scoped_lock sl(dataMonitoringMutex_);
    dataMonitoring_.outstandingEvents -= readoutMsg->nbDiscards;
  }

  fragmentRequestFIFO_.enqWait(fragmentRequest);

  bufRef->release();
}


template<class ReadoutUnit>
void evb::readoutunit::BUproxy<ReadoutUnit>::updateRequestCounters(const FragmentRequestPtr& fragmentRequest)
{
  boost::mutex::scoped_lock sl(requestMonitoringMutex_);

  requestMonitoring_.payload +=
    sizeof(msg::ReadoutMsg) +
    (fragmentRequest->ruTids.size()|0x1) * sizeof(I2O_TID); // odd number of I2O_TIDs to align header to 64-bits
  if ( !fragmentRequest->evbIds.empty() )
    requestMonitoring_.payload += fragmentRequest->nbRequests * sizeof(EvBid);
  requestMonitoring_.logicalCount += fragmentRequest->nbRequests;
  ++requestMonitoring_.i2oCount;
  requestMonitoring_.logicalCountPerBU[fragmentRequest->buTid] += fragmentRequest->nbRequests;
}


template<class ReadoutUnit>
bool evb::readoutunit::BUproxy<ReadoutUnit>::process(toolbox::task::WorkLoop* wl)
{
  const std::string wlName =  wl->getName();
  const size_t startPos = wlName.find_last_of("_") + 1;
  const size_t endPos = wlName.find("/",startPos);
  const uint16_t responderId = boost::lexical_cast<uint16_t>( wlName.substr(startPos,endPos-startPos) );

  {
    boost::mutex::scoped_lock sl(processesActiveMutex_);
    processesActive_.set(responderId);
  }

  try
  {
    FragmentRequestPtr fragmentRequest;
    SuperFragments superFragments;

    while ( processRequest(fragmentRequest,superFragments) )
    {
      sendData(fragmentRequest, superFragments);
      superFragments.clear();
    }
  }
  catch(exception::MismatchDetected& e)
  {
    {
      boost::mutex::scoped_lock sl(processesActiveMutex_);
      processesActive_.reset(responderId);
    }
    readoutUnit_->getStateMachine()->processFSMEvent( MismatchDetected(e) );
  }
  catch(xcept::Exception& e)
  {
    {
      boost::mutex::scoped_lock sl(processesActiveMutex_);
      processesActive_.reset(responderId);
    }
    readoutUnit_->getStateMachine()->processFSMEvent( Fail(e) );
  }
  catch(std::exception& e)
  {
    {
      boost::mutex::scoped_lock sl(processesActiveMutex_);
      processesActive_.reset(responderId);
    }
    XCEPT_DECLARE(exception::SuperFragment,
      sentinelException, e.what());
    readoutUnit_->getStateMachine()->processFSMEvent( Fail(sentinelException) );
  }
  catch(...)
  {
    {
      boost::mutex::scoped_lock sl(processesActiveMutex_);
      processesActive_.reset(responderId);
    }
    XCEPT_DECLARE(exception::SuperFragment,
      sentinelException, "unkown exception");
    readoutUnit_->getStateMachine()->processFSMEvent( Fail(sentinelException) );
  }

  {
    boost::mutex::scoped_lock sl(processesActiveMutex_);
    processesActive_.reset(responderId);
  }

  ::usleep(10);

  return doProcessing_;
}


template<class ReadoutUnit>
void evb::readoutunit::BUproxy<ReadoutUnit>::sendData
(
  const FragmentRequestPtr& fragmentRequest,
  const SuperFragments& superFragments
)
{
  uint32_t blockNb = 1;
  const uint16_t nbSuperFragments = superFragments.size();
  assert( nbSuperFragments == fragmentRequest->evbIds.size() );
  assert( nbSuperFragments > 0 );
  const uint16_t nbRUtids = fragmentRequest->ruTids.size();

  toolbox::mem::Reference* head = getNextBlock(blockNb);
  toolbox::mem::Reference* tail = head;

  const uint32_t blockHeaderSize = sizeof(msg::I2O_DATA_BLOCK_MESSAGE_FRAME)
    + nbSuperFragments * sizeof(EvBid)
    + ((nbRUtids+1)&~1) * sizeof(I2O_TID); // always have an even number of 32-bit I2O_TIDs to keep 64-bit alignement

  assert( blockHeaderSize % 8 == 0 );
  assert( blockHeaderSize < configuration_->blockSize );
  unsigned char* payload = (unsigned char*)head->getDataLocation() + blockHeaderSize;
  uint32_t remainingPayloadSize = configuration_->blockSize - blockHeaderSize;
  assert( remainingPayloadSize > sizeof(msg::SuperFragment) );

  for (uint32_t i=0; i < nbSuperFragments; ++i)
  {
    const FragmentChainPtr superFragment = superFragments[i];
    const uint32_t superFragmentSize = superFragment->getSize();
    uint32_t remainingSuperFragmentSize = superFragmentSize;

    fillSuperFragmentHeader(payload,remainingPayloadSize,i+1,superFragmentSize,remainingSuperFragmentSize);

    toolbox::mem::Reference* currentFragment = superFragment->head();

    while ( currentFragment )
    {
      ferolh_t* ferolHeader;
      uint32_t ferolOffset = sizeof(I2O_DATA_READY_MESSAGE_FRAME);

      do
      {
        if ( ferolOffset > (currentFragment->getDataSize()) )
        {
          currentFragment = currentFragment->getNextReference();
          ferolOffset = sizeof(I2O_DATA_READY_MESSAGE_FRAME);

          if (currentFragment == 0)
          {
            XCEPT_RAISE(exception::DataCorruption, "The FEROL data overruns the end of the fragment buffer");
          }
        }

        const unsigned char* ferolData = (unsigned char*)currentFragment->getDataLocation()
          + ferolOffset;

        ferolHeader = (ferolh_t*)ferolData;
        assert( ferolHeader->signature() == FEROL_SIGNATURE );

        if ( ferolHeader->is_first_packet() )
        {
          const fedh_t* fedHeader = (fedh_t*)(ferolData + sizeof(ferolh_t));
          assert( FED_HCTRLID_EXTRACT(fedHeader->eventid) == FED_SLINK_START_MARKER );
        }

        uint32_t currentFragmentSize = ferolHeader->data_length();
        ferolOffset += currentFragmentSize + sizeof(ferolh_t);
        uint32_t copiedSize = sizeof(ferolh_t); // skip the ferol header

        while ( currentFragmentSize > remainingPayloadSize )
        {
          // fill the remaining block
          memcpy(payload, ferolData + copiedSize, remainingPayloadSize);
          copiedSize += remainingPayloadSize;
          currentFragmentSize -= remainingPayloadSize;
          remainingSuperFragmentSize -= remainingPayloadSize;

          // get a new block
          toolbox::mem::Reference* nextBlock = getNextBlock(++blockNb);
          payload = (unsigned char*)nextBlock->getDataLocation() + blockHeaderSize;
          remainingPayloadSize = configuration_->blockSize - blockHeaderSize;
          fillSuperFragmentHeader(payload,remainingPayloadSize,i+1,superFragmentSize,remainingSuperFragmentSize);
          tail->setNextReference(nextBlock);
          tail = nextBlock;
        }

        // fill the remaining fragment into the block
        memcpy(payload, ferolData + copiedSize, currentFragmentSize);
        payload += currentFragmentSize;
        remainingPayloadSize -= currentFragmentSize;
        remainingSuperFragmentSize -= currentFragmentSize;
      }
      while ( ! ferolHeader->is_last_packet() );

      const fedt_t* trailer = (fedt_t*)(payload - sizeof(fedt_t));
      assert ( FED_TCTRLID_EXTRACT(trailer->eventsize) == FED_SLINK_END_MARKER );

      currentFragment = currentFragment->getNextReference();
    }
  }

  xdaq::ApplicationDescriptor* bu = 0;
  try
  {
    bu = i2o::utils::getAddressMap()->getApplicationDescriptor(fragmentRequest->buTid);
  }
  catch(xcept::Exception& e)
  {
    std::ostringstream oss;
    oss << "Failed to get application descriptor for BU with tid ";
    oss << fragmentRequest->buTid;
    XCEPT_RAISE(exception::I2O, oss.str());
  }

  toolbox::mem::Reference* bufRef = head;
  uint32_t payloadSize = 0;
  uint32_t i2oCount = 0;
  uint32_t lastEventNumberToBUs = 0;

  boost::mutex::scoped_lock sl(dataMonitoringMutex_);

  // Prepare each event data block for the BU
  while (bufRef)
  {
    toolbox::mem::Reference* nextRef = bufRef->getNextReference();
    bufRef->setNextReference(0);

    I2O_MESSAGE_FRAME* stdMsg = (I2O_MESSAGE_FRAME*)bufRef->getDataLocation();
    I2O_PRIVATE_MESSAGE_FRAME* pvtMsg = (I2O_PRIVATE_MESSAGE_FRAME*)stdMsg;
    msg::I2O_DATA_BLOCK_MESSAGE_FRAME* dataBlockMsg = (msg::I2O_DATA_BLOCK_MESSAGE_FRAME*)stdMsg;

    stdMsg->VersionOffset          = 0;
    stdMsg->MsgFlags               = 0;
    stdMsg->MessageSize            = bufRef->getDataSize() >> 2;
    stdMsg->InitiatorAddress       = tid_;
    stdMsg->TargetAddress          = fragmentRequest->buTid;
    stdMsg->Function               = I2O_PRIVATE_MESSAGE;
    pvtMsg->OrganizationID         = XDAQ_ORGANIZATION_ID;
    pvtMsg->XFunctionCode          = I2O_BU_CACHE;
    dataBlockMsg->buResourceId     = fragmentRequest->buResourceId;
    dataBlockMsg->nbBlocks         = blockNb;
    dataBlockMsg->nbSuperFragments = nbSuperFragments;
    dataBlockMsg->nbRUtids         = nbRUtids;

    unsigned char* payload = (unsigned char*)&dataBlockMsg->evbIds[0];
    for (uint32_t i=0; i < nbSuperFragments; ++i)
    {
      memcpy(payload,&fragmentRequest->evbIds[i],sizeof(EvBid));
      payload += sizeof(EvBid);
      lastEventNumberToBUs = fragmentRequest->evbIds[i].eventNumber();
    }
    for (uint32_t i=0; i < nbRUtids; ++i)
    {
      memcpy(payload,&fragmentRequest->ruTids[i],sizeof(I2O_TID));
      payload += sizeof(I2O_TID);
    }

    payloadSize += (stdMsg->MessageSize << 2) - blockHeaderSize;
    ++i2oCount;

    try
    {
      readoutUnit_->getApplicationContext()->
        postFrame(
          bufRef,
          readoutUnit_->getApplicationDescriptor(),
          bu//,
          //i2oExceptionHandler_,
          //bu
        );
    }
    catch(xcept::Exception& e)
    {
      std::ostringstream oss;
      oss << "Failed to send super fragment to BU TID ";
      oss << fragmentRequest->buTid;
      XCEPT_RETHROW(exception::I2O, oss.str(), e);
    }

    bufRef = nextRef;
  }

  dataMonitoring_.lastEventNumberToBUs = lastEventNumberToBUs;
  dataMonitoring_.outstandingEvents += nbSuperFragments;
  dataMonitoring_.i2oCount += i2oCount;
  dataMonitoring_.payload += payloadSize;
  dataMonitoring_.logicalCount += nbSuperFragments;
  dataMonitoring_.payloadPerBU[fragmentRequest->buTid] += payloadSize;
}


template<class ReadoutUnit>
toolbox::mem::Reference* evb::readoutunit::BUproxy<ReadoutUnit>::getNextBlock
(
  const uint32_t blockNb
) const
{
  toolbox::mem::Reference* bufRef =
    toolbox::mem::getMemoryPoolFactory()->getFrame(superFragmentPool_,configuration_->blockSize);
  bufRef->setDataSize(configuration_->blockSize);

  msg::I2O_DATA_BLOCK_MESSAGE_FRAME* dataBlockMsg = (msg::I2O_DATA_BLOCK_MESSAGE_FRAME*)bufRef->getDataLocation();
  dataBlockMsg->blockNb = blockNb;

  return bufRef;
}


template<class ReadoutUnit>
void evb::readoutunit::BUproxy<ReadoutUnit>::fillSuperFragmentHeader
(
  unsigned char*& payload,
  uint32_t& remainingPayloadSize,
  const uint32_t superFragmentNb,
  const uint32_t superFragmentSize,
  const uint32_t currentFragmentSize
) const
{
  if ( remainingPayloadSize < sizeof(msg::SuperFragment) )
  {
    remainingPayloadSize = 0;
    return;
  }

  msg::SuperFragment* superFragmentMsg = (msg::SuperFragment*)payload;

  payload += sizeof(msg::SuperFragment);
  remainingPayloadSize -= sizeof(msg::SuperFragment);

  superFragmentMsg->superFragmentNb = superFragmentNb;
  superFragmentMsg->totalSize = superFragmentSize;

  superFragmentMsg->partSize = currentFragmentSize > remainingPayloadSize ? remainingPayloadSize : currentFragmentSize;
}


template<class ReadoutUnit>
void evb::readoutunit::BUproxy<ReadoutUnit>::configure()
{
  fragmentRequestFIFO_.clear();
  fragmentRequestFIFO_.resize(configuration_->fragmentRequestFIFOCapacity);

  if ( configuration_->numberOfPreallocatedBlocks.value_ > 0 )
  {
    toolbox::mem::Reference* head =
      toolbox::mem::getMemoryPoolFactory()->getFrame(superFragmentPool_,configuration_->blockSize);
    toolbox::mem::Reference* tail = head;
    for (uint32_t i = 1; i < configuration_->numberOfPreallocatedBlocks; ++i)
    {
      toolbox::mem::Reference* bufRef =
        toolbox::mem::getMemoryPoolFactory()->getFrame(superFragmentPool_,configuration_->blockSize);
      tail->setNextReference(bufRef);
      tail = bufRef;
    }
    head->release();
  }

  input_ = readoutUnit_->getInput();

  try
  {
    tid_ = i2o::utils::getAddressMap()->
      getTid(readoutUnit_->getApplicationDescriptor());
  }
  catch(xcept::Exception& e)
  {
    XCEPT_RETHROW(exception::I2O,
      "Failed to get I2O TID for this application", e);
  }

  createProcessingWorkLoops();

  resetMonitoringCounters();
}


template<class ReadoutUnit>
void evb::readoutunit::BUproxy<ReadoutUnit>::createProcessingWorkLoops()
{
  processesActive_.clear();
  processesActive_.resize(configuration_->numberOfResponders);

  const std::string identifier = readoutUnit_->getIdentifier();

  try
  {
    // Leave any previous created workloops alone. Only add new ones if needed.
    for (uint16_t i=workLoops_.size(); i < configuration_->numberOfResponders; ++i)
    {
      std::ostringstream workLoopName;
      workLoopName << identifier << "/Responder_" << i;
      toolbox::task::WorkLoop* wl = toolbox::task::getWorkLoopFactory()->getWorkLoop( workLoopName.str(), "waiting" );

      if ( ! wl->isActive() ) wl->activate();
      workLoops_.push_back(wl);
    }
  }
  catch(xcept::Exception& e)
  {
    XCEPT_RETHROW(exception::WorkLoop, "Failed to start workloops", e);
  }
}


template<class ReadoutUnit>
void evb::readoutunit::BUproxy<ReadoutUnit>::appendMonitoringItems(InfoSpaceItems& items)
{
  requestCount_ = 0;
  fragmentCount_ = 0;
  requestCountPerBU_.clear();
  payloadPerBU_.clear();

  items.add("requestCount", &requestCount_);
  items.add("fragmentCount", &fragmentCount_);
  items.add("requestCountPerBU", &requestCountPerBU_);
  items.add("payloadPerBU", &payloadPerBU_);
}


template<class ReadoutUnit>
void evb::readoutunit::BUproxy<ReadoutUnit>::updateMonitoringItems()
{
  {
    boost::mutex::scoped_lock sl(requestMonitoringMutex_);
    requestCount_ = requestMonitoring_.logicalCount;

    requestCountPerBU_.clear();
    requestCountPerBU_.reserve(requestMonitoring_.logicalCountPerBU.size());
    CountsPerBU::const_iterator it, itEnd;
    for (it = requestMonitoring_.logicalCountPerBU.begin(),
           itEnd = requestMonitoring_.logicalCountPerBU.end();
         it != itEnd; ++it)
    {
      requestCountPerBU_.push_back(it->second);
    }
  }
  {
    boost::mutex::scoped_lock sl(dataMonitoringMutex_);
    fragmentCount_ = dataMonitoring_.logicalCount;

    payloadPerBU_.clear();
    payloadPerBU_.reserve(dataMonitoring_.payloadPerBU.size());
    CountsPerBU::const_iterator it, itEnd;
    for (it = dataMonitoring_.payloadPerBU.begin(),
           itEnd = dataMonitoring_.payloadPerBU.end();
         it != itEnd; ++it)
    {
      payloadPerBU_.push_back(it->second);
    }
  }
  {
    boost::mutex::scoped_lock sl(processesActiveMutex_);
    nbActiveProcesses_ = processesActive_.count();
  }
}


template<class ReadoutUnit>
void evb::readoutunit::BUproxy<ReadoutUnit>::resetMonitoringCounters()
{

  {
    boost::mutex::scoped_lock rsl(requestMonitoringMutex_);
    requestMonitoring_.payload = 0;
    requestMonitoring_.logicalCount = 0;
    requestMonitoring_.i2oCount = 0;
    requestMonitoring_.logicalCountPerBU.clear();
  }
  {
    boost::mutex::scoped_lock dsl(dataMonitoringMutex_);
    dataMonitoring_.lastEventNumberToBUs = 0;
    dataMonitoring_.outstandingEvents = 0;
    dataMonitoring_.payload = 0;
    dataMonitoring_.logicalCount = 0;
    dataMonitoring_.i2oCount = 0;
    dataMonitoring_.payloadPerBU.clear();
  }
}


template<class ReadoutUnit>
cgicc::div evb::readoutunit::BUproxy<ReadoutUnit>::getHtmlSnipped() const
{
  using namespace cgicc;

  boost::mutex::scoped_lock rsl(requestMonitoringMutex_);
  boost::mutex::scoped_lock dsl(dataMonitoringMutex_);

<<<<<<< HEAD
  table table;

  table.add(tr()
    .add(td("last evt number to BUs"))
    .add(td(boost::lexical_cast<std::string>(dataMonitoring_.lastEventNumberToBUs))));
  table.add(tr()
    .add(td("# of active responders"))
    .add(td(boost::lexical_cast<std::string>(boost::lexical_cast<std::string>(nbActiveProcesses_)))));

  table.add(tr()
    .add(th("BU requests").set("colspan","2")));
  table.add(tr()
    .add(td("payload (kB)"))
    .add(td(boost::lexical_cast<std::string>(requestMonitoring_.payload / 1000))));
  table.add(tr()
    .add(td("logical count"))
    .add(td(boost::lexical_cast<std::string>(requestMonitoring_.logicalCount))));
  table.add(tr()
    .add(td("I2O count"))
    .add(td(boost::lexical_cast<std::string>(requestMonitoring_.i2oCount))));

  table.add(tr()
    .add(th("BU events cache").set("colspan","2")));
  table.add(tr()
    .add(td("payload (MB)"))
    .add(td(boost::lexical_cast<std::string>(dataMonitoring_.payload / 1000000))));
  table.add(tr()
    .add(td("logical count"))
    .add(td(boost::lexical_cast<std::string>(dataMonitoring_.logicalCount))));
  table.add(tr()
    .add(td("I2O count"))
    .add(td(boost::lexical_cast<std::string>(dataMonitoring_.i2oCount))));

  table.add(tr()
    .add(td().set("colspan","2")
      .add(fragmentRequestFIFO_.getHtmlSnipped())));

  table.add(tr()
    .add(td().set("colspan","2")
      .add(getStatisticsPerBU())));

  cgicc::div div;
  div.add(p("BUproxy"));
  div.add(table);
  return div;
}


template<class ReadoutUnit>
cgicc::table evb::readoutunit::BUproxy<ReadoutUnit>::getStatisticsPerBU() const
{
  using namespace cgicc;

  table table;

  table.add(tr()
    .add(th("Statistics per BU").set("colspan","4")));
  table.add(tr()
    .add(td("Instance"))
    .add(td("TID"))
    .add(td("Nb requests"))
    .add(td("Data payload (MB)")));
=======
  *out << "<tr>"                                                  << std::endl;
  *out << "<td>last evt number to BUs</td>"                       << std::endl;
  *out << "<td>" << dataMonitoring_.lastEventNumberToBUs << "</td>" << std::endl;
  *out << "</tr>"                                                 << std::endl;
  *out << "<tr>"                                                  << std::endl;
  *out << "<td>nb of outstanding events</td>"                     << std::endl;
  *out << "<td>" << abs(dataMonitoring_.outstandingEvents) << "</td>" << std::endl;
  *out << "</tr>"                                                 << std::endl;

  *out << "<tr>"                                                  << std::endl;
  *out << "<th colspan=\"2\">BU requests</th>"                    << std::endl;
  *out << "</tr>"                                                 << std::endl;
  *out << "<tr>"                                                  << std::endl;
  *out << "<td>payload (kB)</td>"                                 << std::endl;
  *out << "<td>" << requestMonitoring_.payload / 1e3 << "</td>"   << std::endl;
  *out << "</tr>"                                                 << std::endl;
  *out << "<tr>"                                                  << std::endl;
  *out << "<td>logical count</td>"                                << std::endl;
  *out << "<td>" << requestMonitoring_.logicalCount << "</td>"    << std::endl;
  *out << "</tr>"                                                 << std::endl;
  *out << "<tr>"                                                  << std::endl;
  *out << "<td>I2O count</td>"                                    << std::endl;
  *out << "<td>" << requestMonitoring_.i2oCount << "</td>"        << std::endl;
  *out << "</tr>"                                                 << std::endl;

  *out << "<tr>"                                                  << std::endl;
  *out << "<th colspan=\"2\">BU events cache</th>"                << std::endl;
  *out << "</tr>"                                                 << std::endl;
  *out << "<tr>"                                                  << std::endl;
  *out << "<td>payload (MB)</td>"                                 << std::endl;
  *out << "<td>" << dataMonitoring_.payload / 1e6 << "</td>"      << std::endl;
  *out << "</tr>"                                                 << std::endl;
  *out << "<tr>"                                                  << std::endl;
  *out << "<td>logical count</td>"                                << std::endl;
  *out << "<td>" << dataMonitoring_.logicalCount << "</td>"       << std::endl;
  *out << "</tr>"                                                 << std::endl;
  *out << "<tr>"                                                  << std::endl;
  *out << "<td>I2O count</td>"                                    << std::endl;
  *out << "<td>" << dataMonitoring_.i2oCount << "</td>"           << std::endl;
  *out << "</tr>"                                                 << std::endl;

  *out << "<tr>"                                                  << std::endl;
  *out << "<td colspan=\"2\">"                                    << std::endl;
  fragmentRequestFIFO_.printHtml(out, readoutUnit_->getURN());
  *out << "</td>"                                                 << std::endl;
  *out << "</tr>"                                                 << std::endl;

  *out << "<tr>"                                                  << std::endl;
  *out << "<th colspan=\"2\">Statistics per BU</th>"              << std::endl;
  *out << "</tr>"                                                 << std::endl;
  *out << "<tr>"                                                  << std::endl;
  *out << "<td colspan=\"2\">"                                    << std::endl;
  *out << "<table style=\"border-collapse:collapse;padding:0px\">"<< std::endl;
  *out << "<tr>"                                                  << std::endl;
  *out << "<td>Instance</td>"                                     << std::endl;
  *out << "<td>Nb requests</td>"                                  << std::endl;
  *out << "<td>Data payload (MB)</td>"                            << std::endl;
  *out << "</tr>"                                                 << std::endl;
>>>>>>> 573f537d

  CountsPerBU::const_iterator it, itEnd;
  for (it=requestMonitoring_.logicalCountPerBU.begin(), itEnd = requestMonitoring_.logicalCountPerBU.end();
       it != itEnd; ++it)
  {
    const I2O_TID buTID = it->first;
    uint32_t payloadPerBU = 0;
    try
    {
      payloadPerBU = dataMonitoring_.payloadPerBU.at(buTID) / 1e6;
    }
    catch(std::out_of_range) {}

    xdaq::ApplicationDescriptor* bu = i2o::utils::getAddressMap()->getApplicationDescriptor(buTID);
    const std::string url = bu->getContextDescriptor()->getURL() + "/" + bu->getURN();
    table.add(tr()
      .add(td()
        .add(a("BU "+boost::lexical_cast<std::string>(bu->getInstance())).set("href",url).set("target","_blank")))
      .add(td(boost::lexical_cast<std::string>(buTID)))
      .add(td(boost::lexical_cast<std::string>(requestMonitoring_.logicalCountPerBU.at(buTID))))
      .add(td(boost::lexical_cast<std::string>(payloadPerBU))));
  }

  return table;
}

#endif // _evb_readoutunit_BUproxy_h_

/// emacs configuration
/// Local Variables: -
/// mode: c++ -
/// c-basic-offset: 2 -
/// indent-tabs-mode: nil -
/// End: -<|MERGE_RESOLUTION|>--- conflicted
+++ resolved
@@ -250,13 +250,7 @@
 template<class ReadoutUnit>
 void evb::readoutunit::BUproxy<ReadoutUnit>::drain()
 {
-<<<<<<< HEAD
   while ( ! isEmpty() ) ::usleep(1000);
-=======
-  while ( dataMonitoring_.outstandingEvents != 0 ) ::usleep(1000);
-
-  while ( processesActive_.any() ) ::usleep(1000);
->>>>>>> 573f537d
 }
 
 
@@ -769,7 +763,6 @@
   boost::mutex::scoped_lock rsl(requestMonitoringMutex_);
   boost::mutex::scoped_lock dsl(dataMonitoringMutex_);
 
-<<<<<<< HEAD
   table table;
 
   table.add(tr()
@@ -832,66 +825,6 @@
     .add(td("TID"))
     .add(td("Nb requests"))
     .add(td("Data payload (MB)")));
-=======
-  *out << "<tr>"                                                  << std::endl;
-  *out << "<td>last evt number to BUs</td>"                       << std::endl;
-  *out << "<td>" << dataMonitoring_.lastEventNumberToBUs << "</td>" << std::endl;
-  *out << "</tr>"                                                 << std::endl;
-  *out << "<tr>"                                                  << std::endl;
-  *out << "<td>nb of outstanding events</td>"                     << std::endl;
-  *out << "<td>" << abs(dataMonitoring_.outstandingEvents) << "</td>" << std::endl;
-  *out << "</tr>"                                                 << std::endl;
-
-  *out << "<tr>"                                                  << std::endl;
-  *out << "<th colspan=\"2\">BU requests</th>"                    << std::endl;
-  *out << "</tr>"                                                 << std::endl;
-  *out << "<tr>"                                                  << std::endl;
-  *out << "<td>payload (kB)</td>"                                 << std::endl;
-  *out << "<td>" << requestMonitoring_.payload / 1e3 << "</td>"   << std::endl;
-  *out << "</tr>"                                                 << std::endl;
-  *out << "<tr>"                                                  << std::endl;
-  *out << "<td>logical count</td>"                                << std::endl;
-  *out << "<td>" << requestMonitoring_.logicalCount << "</td>"    << std::endl;
-  *out << "</tr>"                                                 << std::endl;
-  *out << "<tr>"                                                  << std::endl;
-  *out << "<td>I2O count</td>"                                    << std::endl;
-  *out << "<td>" << requestMonitoring_.i2oCount << "</td>"        << std::endl;
-  *out << "</tr>"                                                 << std::endl;
-
-  *out << "<tr>"                                                  << std::endl;
-  *out << "<th colspan=\"2\">BU events cache</th>"                << std::endl;
-  *out << "</tr>"                                                 << std::endl;
-  *out << "<tr>"                                                  << std::endl;
-  *out << "<td>payload (MB)</td>"                                 << std::endl;
-  *out << "<td>" << dataMonitoring_.payload / 1e6 << "</td>"      << std::endl;
-  *out << "</tr>"                                                 << std::endl;
-  *out << "<tr>"                                                  << std::endl;
-  *out << "<td>logical count</td>"                                << std::endl;
-  *out << "<td>" << dataMonitoring_.logicalCount << "</td>"       << std::endl;
-  *out << "</tr>"                                                 << std::endl;
-  *out << "<tr>"                                                  << std::endl;
-  *out << "<td>I2O count</td>"                                    << std::endl;
-  *out << "<td>" << dataMonitoring_.i2oCount << "</td>"           << std::endl;
-  *out << "</tr>"                                                 << std::endl;
-
-  *out << "<tr>"                                                  << std::endl;
-  *out << "<td colspan=\"2\">"                                    << std::endl;
-  fragmentRequestFIFO_.printHtml(out, readoutUnit_->getURN());
-  *out << "</td>"                                                 << std::endl;
-  *out << "</tr>"                                                 << std::endl;
-
-  *out << "<tr>"                                                  << std::endl;
-  *out << "<th colspan=\"2\">Statistics per BU</th>"              << std::endl;
-  *out << "</tr>"                                                 << std::endl;
-  *out << "<tr>"                                                  << std::endl;
-  *out << "<td colspan=\"2\">"                                    << std::endl;
-  *out << "<table style=\"border-collapse:collapse;padding:0px\">"<< std::endl;
-  *out << "<tr>"                                                  << std::endl;
-  *out << "<td>Instance</td>"                                     << std::endl;
-  *out << "<td>Nb requests</td>"                                  << std::endl;
-  *out << "<td>Data payload (MB)</td>"                            << std::endl;
-  *out << "</tr>"                                                 << std::endl;
->>>>>>> 573f537d
 
   CountsPerBU::const_iterator it, itEnd;
   for (it=requestMonitoring_.logicalCountPerBU.begin(), itEnd = requestMonitoring_.logicalCountPerBU.end();
