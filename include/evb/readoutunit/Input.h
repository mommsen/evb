#ifndef _evb_readoutunit_Input_h_
#define _evb_readoutunit_Input_h_

#include <boost/scoped_ptr.hpp>
#include <boost/shared_ptr.hpp>
#include <boost/thread/mutex.hpp>
#include <boost/thread/shared_mutex.hpp>

#include <iterator>
#include <map>
#include <math.h>
#include <stdint.h>
#include <string.h>

#include "evb/Constants.h"
#include "evb/DumpUtility.h"
#include "evb/EvBid.h"
#include "evb/EvBidFactory.h"
#include "evb/Exception.h"
#include "evb/FragmentChain.h"
#include "evb/FragmentTracker.h"
#include "evb/InfoSpaceItems.h"
#include "evb/OneToOneQueue.h"
#include "evb/PerformanceMonitor.h"
#include "interface/shared/GlobalEventNumber.h"
#include "interface/shared/ferol_header.h"
#include "interface/shared/i2ogevb2g.h"
#include "tcpla/MemoryCache.h"
#include "toolbox/mem/CommittedHeapAllocator.h"
#include "toolbox/mem/MemoryPoolFactory.h"
#include "toolbox/mem/Reference.h"
#include "xcept/tools.h"
#include "xdaq/ApplicationContext.h"
#include "xdaq/ApplicationStub.h"
#include "xdata/UnsignedInteger32.h"
#include "xdata/UnsignedInteger64.h"
#include "xdata/Vector.h"


namespace evb {

  namespace readoutunit {

    typedef FragmentChain<I2O_DATA_READY_MESSAGE_FRAME> FragmentChain;
    typedef boost::shared_ptr<FragmentChain> FragmentChainPtr;

    /**
     * \ingroup xdaqApps
     * \brief Generic input for the readout units
     */
    template<class Configuration>
    class Input
    {
    public:

      Input
      (
        xdaq::ApplicationStub*,
        boost::shared_ptr<Configuration>
      );

      virtual ~Input() {};

      /**
       * Notify the proxy of an input source change.
       * The input source is taken from the info space
       * parameter 'inputSource'.
       */
      void inputSourceChanged();

      /**
       * Callback for I2O_SUPER_FRAGMENT_READY messages received from pt::frl
       */
      void superFragmentReady(toolbox::mem::Reference*);

      /**
       * Callback for individual FED fragments received from pt::frl
       */
      void rawDataAvailable(toolbox::mem::Reference*, tcpla::MemoryCache*);

      /**
       * Get the next complete super fragment.
       * If none is available, the method returns false.
       * Otherwise, the FragmentChainPtr holds the
       * toolbox::mem::Reference chain to the FED fragements.
       */
      bool getNextAvailableSuperFragment(FragmentChainPtr&);

      /**
       * Get the complete super fragment with EvBid.
       * If it is not available or complete, the method returns false.
       * Otherwise, the FragmentChainPtr holds the
       * toolbox::mem::Reference chain to the FED fragements.
       */
      bool getSuperFragmentWithEvBid(const EvBid&, FragmentChainPtr&);

      /**
       * Append the info space items to be published in the
       * monitoring info space to the InfoSpaceItems
       */
      void appendMonitoringItems(InfoSpaceItems&);

      /**
       * Update all values of the items put into the monitoring
       * info space. The caller has to make sure that the info
       * space where the items reside is locked and properly unlocked
       * after the call.
       */
      void updateMonitoringItems();

      /**
       * Reset the monitoring counters
       */
      void resetMonitoringCounters();

      /**
       * Configure
       */
      void configure();

      /**
       * Start processing messages
       */
      void startProcessing(const uint32_t runNumber);

      /**
       * Stop processing messages
       */
      void stopProcessing();

      /**
       * Remove all data
       */
      void clear();

      /**
       * Print monitoring information as HTML snipped
       */
      void printHtml(xgi::Output*);

      /**
       * Print the content of the super-fragment FIFO as HTML snipped
       */
      void printSuperFragmentFIFO(xgi::Output* out);


    protected:

      class Handler
      {
      public:

        virtual void superFragmentReady(toolbox::mem::Reference*)
        { XCEPT_RAISE(exception::Configuration, "readoutunit::Input::Handler::superFragmentReady is not implemented"); }

        virtual void rawDataAvailable(toolbox::mem::Reference*, tcpla::MemoryCache*)
        { XCEPT_RAISE(exception::Configuration, "readoutunit::Input::Handler::rawDataAvailable is not implemented"); }

        virtual bool getNextAvailableSuperFragment(FragmentChainPtr&)
        { XCEPT_RAISE(exception::Configuration, "readoutunit::Input::Handler::getNextAvailableSuperFragment is not implemented"); }

        virtual bool getSuperFragmentWithEvBid(const EvBid&, FragmentChainPtr&)
        { XCEPT_RAISE(exception::Configuration, "readoutunit::Input::Handler::getSuperFragmentWithEvBid is not implemented"); }

        virtual void configure(boost::shared_ptr<Configuration>) {};
        virtual void startProcessing(const uint32_t runNumber) {};
        virtual void stopProcessing() {};
        virtual void clear() {};
        virtual void printSuperFragmentFIFO(xgi::Output*) {};
        virtual void printFragmentFIFOs(xgi::Output*, const toolbox::net::URN&) {};

      };

      class FEROLproxy : public Handler
      {
      public:

        FEROLproxy();

        virtual void configure(boost::shared_ptr<Configuration>);
        virtual void superFragmentReady(toolbox::mem::Reference*);
        virtual void rawDataAvailable(toolbox::mem::Reference*, tcpla::MemoryCache*);
        virtual void startProcessing(const uint32_t runNumber);
        virtual void stopProcessing();
        virtual void clear();
        virtual void printSuperFragmentFIFO(xgi::Output*);
        virtual void printFragmentFIFOs(xgi::Output*, const toolbox::net::URN&);

      protected:

        virtual uint32_t extractTriggerInformation(const unsigned char*) const
        { return 0; }

        bool doProcessing_;

        typedef OneToOneQueue<FragmentChainPtr> SuperFragmentFIFO;
        SuperFragmentFIFO superFragmentFIFO_;

        typedef OneToOneQueue<FragmentChain::FragmentPtr> FragmentFIFO;
        typedef boost::shared_ptr<FragmentFIFO> FragmentFIFOPtr;
        typedef std::map<uint16_t,FragmentFIFOPtr> FragmentFIFOs;
        FragmentFIFOs fragmentFIFOs_;

      private:

        void addFragment(toolbox::mem::Reference*);
        toolbox::mem::Reference* copyDataIntoDataBlock(FragmentChainPtr);
        void fillBlockInfo(toolbox::mem::Reference*, const EvBid&, const uint32_t nbBlocks) const;

        bool dropInputData_;

        typedef std::map<uint16_t,EvBidFactory> EvBidFactories;
        EvBidFactories evbIdFactories_;

      };

      class DummyInputData : public Handler
      {
      public:

        DummyInputData(Input<Configuration>* input) : input_(input) {};
        virtual void configure(boost::shared_ptr<Configuration>);
        virtual void startProcessing(const uint32_t runNumber);

      protected:

        bool createSuperFragment(const EvBid&, FragmentChainPtr&);

        EvBidFactory evbIdFactory_;
        uint32_t eventNumber_;

      private:

        Input<Configuration>* input_;
        typedef std::map<uint16_t,FragmentTrackerPtr> FragmentTrackers;
        FragmentTrackers fragmentTrackers_;
        toolbox::mem::Pool* fragmentPool_;
        uint32_t frameSize_;
      };

      virtual void getHandlerForInputSource(boost::shared_ptr<Handler>& handler)
      { handler.reset(new Handler); }

      const boost::shared_ptr<Configuration> configuration_;

    private:

      void dumpFragmentToLogger(toolbox::mem::Reference*) const;
      void updateInputCounters(toolbox::mem::Reference*);
      void updateSuperFragmentCounters(const FragmentChainPtr&);

      xdaq::ApplicationStub* app_;
      boost::shared_ptr<Handler> handler_;

      struct InputMonitoring
      {
        uint32_t lastEventNumber;
        PerformanceMonitor perf;
        double rate;
        double eventSize;
        double eventSizeStdDev;
        double bandwidth;
      };
      typedef std::map<uint16_t,InputMonitoring> InputMonitors;
      InputMonitors inputMonitors_;
      boost::mutex inputMonitorsMutex_;

      InputMonitoring superFragmentMonitor_;
      boost::mutex superFragmentMonitorMutex_;

      bool acceptI2Omessages_;
      xdata::UnsignedInteger32 eventRate_;
      xdata::UnsignedInteger32 superFragmentSize_;
      xdata::UnsignedInteger32 lastEventNumberFromFEROLs_;
      xdata::UnsignedInteger64 i2oDataReadyCount_;

    };

  } } //namespace evb::readoutunit


////////////////////////////////////////////////////////////////////////////////
// Implementation follows                                                     //
////////////////////////////////////////////////////////////////////////////////

template<class Configuration>
evb::readoutunit::Input<Configuration>::Input
(
  xdaq::ApplicationStub* app,
  boost::shared_ptr<Configuration> configuration
) :
configuration_(configuration),
app_(app),
handler_(new Handler()),
acceptI2Omessages_(false)
{}


template<class Configuration>
void evb::readoutunit::Input<Configuration>::inputSourceChanged()
{
  getHandlerForInputSource(handler_);
  handler_->configure(configuration_);
}


template<class Configuration>
void evb::readoutunit::Input<Configuration>::superFragmentReady(toolbox::mem::Reference* bufRef)
{
  if ( acceptI2Omessages_ )
  {
    updateInputCounters(bufRef);
    dumpFragmentToLogger(bufRef);
    handler_->superFragmentReady(bufRef);
  }
}


template<class Configuration>
void evb::readoutunit::Input<Configuration>::rawDataAvailable(toolbox::mem::Reference* bufRef, tcpla::MemoryCache* cache)
{
  if ( acceptI2Omessages_ )
  {
    updateInputCounters(bufRef);
    dumpFragmentToLogger(bufRef);
    handler_->rawDataAvailable(bufRef,cache);
  }
}


template<class Configuration>
void evb::readoutunit::Input<Configuration>::updateInputCounters(toolbox::mem::Reference* bufRef)
{
  const unsigned char* payload = (unsigned char*)bufRef->getDataLocation();
  const I2O_DATA_READY_MESSAGE_FRAME* frame = (I2O_DATA_READY_MESSAGE_FRAME*)payload;
  const uint32_t payloadSize = frame->partLength;
  const uint16_t fedId = frame->fedid;
  const uint32_t eventNumber = frame->triggerno;

  payload += sizeof(I2O_DATA_READY_MESSAGE_FRAME);

  uint32_t fedSize = 0;
  uint32_t ferolOffset = 0;
  ferolh_t* ferolHeader;

  do
  {
    ferolHeader = (ferolh_t*)(payload + ferolOffset);

    if( ferolHeader->signature() != FEROL_SIGNATURE )
    {
      std::ostringstream msg;
      msg << "Expected FEROL header signature " << std::hex << FEROL_SIGNATURE;
      msg << ", but found " << std::hex << ferolHeader->signature();
      msg << " for event " << std::dec << eventNumber;
      msg << " received from " << frame->PvtMessageFrame.StdMessageFrame.InitiatorAddress;
      XCEPT_RAISE(exception::FEROL, msg.str());
    }

    if ( eventNumber != ferolHeader->event_number() )
    {
      std::ostringstream msg;
      msg << "Mismatch of event number in FEROL header: ";
      msg << " expected " << eventNumber << ", but got " << ferolHeader->event_number();
      XCEPT_RAISE(exception::FEROL, msg.str());
    }
    if ( fedId != ferolHeader->fed_id() )
    {
      std::ostringstream msg;
      msg << "Mismatch of FED id in FEROL header: ";
      msg << " expected " << fedId << ", but got " << ferolHeader->fed_id();
      msg << " for event " << eventNumber;
      XCEPT_RAISE(exception::FEROL, msg.str());
    }

    const uint32_t dataLength = ferolHeader->data_length();
    fedSize += dataLength;
    ferolOffset += dataLength + sizeof(ferolh_t);
  }
  while( !ferolHeader->is_last_packet() && ferolOffset < payloadSize );


  boost::mutex::scoped_lock sl(inputMonitorsMutex_);

  typename InputMonitors::iterator pos = inputMonitors_.find(fedId);
  if ( pos == inputMonitors_.end() )
  {
    std::ostringstream msg;
    msg << "The received FED id " << fedId;
    msg << " for event " << eventNumber;
    msg << " is not in the excepted FED list: ";
    std::copy(configuration_->fedSourceIds.begin(), configuration_->fedSourceIds.end(),
      std::ostream_iterator<uint16_t>(msg," "));
    XCEPT_RAISE(exception::Configuration, msg.str());
  }

  ++(pos->second.perf.i2oCount);
  pos->second.perf.sumOfSizes += fedSize;
  pos->second.perf.sumOfSquares += fedSize*fedSize;
  pos->second.lastEventNumber = eventNumber;
  
  if ( ferolHeader->is_last_packet() )
    ++(pos->second.perf.logicalCount);
}


template<class Configuration>
void evb::readoutunit::Input<Configuration>::dumpFragmentToLogger(toolbox::mem::Reference* bufRef) const
{
  if ( ! configuration_->dumpFragmentsToLogger.value_ ) return;

  std::stringstream oss;
  DumpUtility::dump(oss, bufRef);
  LOG4CPLUS_INFO(app_->getContext()->getLogger(), oss.str());
}


template<class Configuration>
bool evb::readoutunit::Input<Configuration>::getNextAvailableSuperFragment(FragmentChainPtr& superFragment)
{
  if ( ! handler_->getNextAvailableSuperFragment(superFragment) ) return false;

  updateSuperFragmentCounters(superFragment);

  return true;
}


template<class Configuration>
bool evb::readoutunit::Input<Configuration>::getSuperFragmentWithEvBid(const EvBid& evbId, FragmentChainPtr& superFragment)
{
  if ( ! handler_->getSuperFragmentWithEvBid(evbId,superFragment) ) return false;

  updateSuperFragmentCounters(superFragment);

  return true;
}


template<class Configuration>
void evb::readoutunit::Input<Configuration>::updateSuperFragmentCounters(const FragmentChainPtr& superFragment)
{
  boost::mutex::scoped_lock sl(superFragmentMonitorMutex_);

  const uint32_t size = superFragment->getSize();
  superFragmentMonitor_.lastEventNumber = superFragment->getEvBid().eventNumber();
  superFragmentMonitor_.perf.sumOfSizes += size;
  superFragmentMonitor_.perf.sumOfSquares += size*size;
  ++superFragmentMonitor_.perf.logicalCount;
}


template<class Configuration>
void evb::readoutunit::Input<Configuration>::startProcessing(const uint32_t runNumber)
{
  handler_->startProcessing(runNumber);
  acceptI2Omessages_ = true;
}


template<class Configuration>
void evb::readoutunit::Input<Configuration>::stopProcessing()
{
  acceptI2Omessages_ = false;
  handler_->stopProcessing();
}


template<class Configuration>
void evb::readoutunit::Input<Configuration>::clear()
{
  acceptI2Omessages_ = false;
  handler_->clear();
}


template<class Configuration>
void evb::readoutunit::Input<Configuration>::appendMonitoringItems(InfoSpaceItems& items)
{
  eventRate_ = 0;
  superFragmentSize_ = 0;
  lastEventNumberFromFEROLs_ = 0;
  i2oDataReadyCount_ = 0;

  items.add("eventRate", &eventRate_);
  items.add("superFragmentSize", &superFragmentSize_);
  items.add("lastEventNumberFromFEROLs", &lastEventNumberFromFEROLs_);
  items.add("i2oDataReadyCount", &i2oDataReadyCount_);
}


template<class Configuration>
void evb::readoutunit::Input<Configuration>::updateMonitoringItems()
{
  uint32_t lastEventNumber = 0;
  uint32_t dataReadyCount = 0;

  {
    boost::mutex::scoped_lock sl(inputMonitorsMutex_);

    for (typename InputMonitors::iterator it = inputMonitors_.begin(), itEnd = inputMonitors_.end();
         it != itEnd; ++it)
    {
      lastEventNumber = it->second.lastEventNumber;
      dataReadyCount += it->second.perf.logicalCount;

      it->second.rate = it->second.perf.logicalRate();
      it->second.bandwidth = it->second.perf.bandwidth();
      const uint32_t eventSize = it->second.perf.size();
      if ( eventSize > 0 )
      {
        it->second.eventSize = eventSize;
        it->second.eventSizeStdDev = it->second.perf.sizeStdDev();
      }
      it->second.perf.reset();
    }
  }

  {
    boost::mutex::scoped_lock sl(superFragmentMonitorMutex_);

    superFragmentMonitor_.rate = superFragmentMonitor_.perf.logicalRate();
    superFragmentMonitor_.bandwidth = superFragmentMonitor_.perf.bandwidth();
    const uint32_t eventSize = superFragmentMonitor_.perf.size();
    if ( eventSize > 0 )
    {
      superFragmentMonitor_.eventSize = eventSize;
      superFragmentMonitor_.eventSizeStdDev = superFragmentMonitor_.perf.sizeStdDev();
    }
    superFragmentMonitor_.perf.reset();
  }

  eventRate_ = superFragmentMonitor_.rate;
  superFragmentSize_ = superFragmentMonitor_.eventSize;
  lastEventNumberFromFEROLs_ = lastEventNumber;
  i2oDataReadyCount_ = dataReadyCount;
}


template<class Configuration>
void evb::readoutunit::Input<Configuration>::resetMonitoringCounters()
{
  {
    boost::mutex::scoped_lock sl(inputMonitorsMutex_);

    inputMonitors_.clear();
    xdata::Vector<xdata::UnsignedInteger32>::const_iterator it = configuration_->fedSourceIds.begin();
    const xdata::Vector<xdata::UnsignedInteger32>::const_iterator itEnd = configuration_->fedSourceIds.end();
    for ( ; it != itEnd ; ++it)
    {
      InputMonitoring monitor;
      monitor.lastEventNumber = 0;
      monitor.rate = 0;
      monitor.bandwidth = 0;
      inputMonitors_.insert(typename InputMonitors::value_type(it->value_,monitor));
    }
  }
  {
    boost::mutex::scoped_lock sl(superFragmentMonitorMutex_);

    superFragmentMonitor_.rate = 0;
    superFragmentMonitor_.bandwidth = 0;
    superFragmentMonitor_.eventSize = 0;
    superFragmentMonitor_.eventSizeStdDev = 0;
    superFragmentMonitor_.perf.reset();
  }
}

template<class Configuration>
void evb::readoutunit::Input<Configuration>::configure()
{
  if ( configuration_->blockSize % 8 != 0 )
  {
    XCEPT_RAISE(exception::Configuration, "The block size must be a multiple of 64-bits.");
  }

  handler_->configure(configuration_);
}


template<class Configuration>
void evb::readoutunit::Input<Configuration>::printHtml(xgi::Output *out)
{

  *out << "<div>"                                                 << std::endl;
  *out << "<p>Input - " << configuration_->inputSource.toString() <<"</p>" << std::endl;
  *out << "<table>"                                               << std::endl;

  const std::_Ios_Fmtflags originalFlags=out->flags();
  const int originalPrecision=out->precision();
  out->setf(std::ios::fixed);
  out->precision(2);

  {
    boost::mutex::scoped_lock sl(superFragmentMonitorMutex_);

    *out << "<tr>"                                                  << std::endl;
    *out << "<td>evt number of last super fragment</td>"            << std::endl;
    *out << "<td>" << superFragmentMonitor_.lastEventNumber << "</td>" << std::endl;
    *out << "</tr>"                                                 << std::endl;
    *out << "<tr>"                                                  << std::endl;
    *out << "<td>throughput (MB/s)</td>"                            << std::endl;
    *out << "<td>" << superFragmentMonitor_.bandwidth / 1e6 << "</td>" << std::endl;
    *out << "</tr>"                                                 << std::endl;
    *out << "<tr>"                                                  << std::endl;
    out->setf(std::ios::scientific);
    out->precision(4);
    *out << "<td>rate (events/s)</td>"                              << std::endl;
    *out << "<td>" << superFragmentMonitor_.rate << "</td>"         << std::endl;
    *out << "</tr>"                                                 << std::endl;
    out->unsetf(std::ios::scientific);
    out->precision(1);
    *out << "<tr>"                                                  << std::endl;
    *out << "<td>super fragment size (kB)</td>"                     << std::endl;
    *out << "<td>" << superFragmentMonitor_.eventSize / 1e3 << " +/- "
      << superFragmentMonitor_.eventSizeStdDev / 1e3 << "</td>"     << std::endl;
    *out << "</tr>"                                                 << std::endl;
  }

  handler_->printFragmentFIFOs(out,app_->getDescriptor()->getURN());

  *out << "<tr>"                                                  << std::endl;
  *out << "<th colspan=\"2\">Statistics per FED</th>"             << std::endl;
  *out << "</tr>"                                                 << std::endl;
  *out << "<tr>"                                                  << std::endl;
  *out << "<td colspan=\"2\">"                                    << std::endl;
  *out << "<table style=\"border-collapse:collapse;padding:0px\">"<< std::endl;
  *out << "<tr>"                                                  << std::endl;
  *out << "<td>FED id</td>"                                       << std::endl;
  *out << "<td>Last event</td>"                                   << std::endl;
  *out << "<td>Size (kB)</td>"                                    << std::endl;
  *out << "<td>B/w (MB/s)</td>"                                   << std::endl;
  *out << "</tr>"                                                 << std::endl;

  {
    boost::mutex::scoped_lock sl(inputMonitorsMutex_);

    typename InputMonitors::const_iterator it, itEnd;
    for (it=inputMonitors_.begin(), itEnd = inputMonitors_.end();
         it != itEnd; ++it)
    {
      *out << "<tr>"                                                << std::endl;
      *out << "<td>" << it->first << "</td>"                        << std::endl;
      *out << "<td>" << it->second.lastEventNumber << "</td>"       << std::endl;
      *out << "<td>" << it->second.eventSize / 1e3 << " +/- "
        << it->second.eventSizeStdDev / 1e3 << "</td>"              << std::endl;
      *out << "<td>" << it->second.bandwidth / 1e6 << "</td>"       << std::endl;
      *out << "</tr>"                                               << std::endl;
    }
  }

  out->flags(originalFlags);
  out->precision(originalPrecision);

  *out << "</table>"                                              << std::endl;

  *out << "</td>"                                                 << std::endl;
  *out << "</tr>"                                                 << std::endl;
  *out << "</table>"                                              << std::endl;
  *out << "</div>"                                                << std::endl;
}


template<class Configuration>
void evb::readoutunit::Input<Configuration>::printSuperFragmentFIFO(xgi::Output *out)
{
  handler_->printSuperFragmentFIFO(out);
}


template<class Configuration>
evb::readoutunit::Input<Configuration>::FEROLproxy::FEROLproxy() :
doProcessing_(false),
superFragmentFIFO_("superFragmentFIFO")
{}


template<class Configuration>
void evb::readoutunit::Input<Configuration>::FEROLproxy::configure(boost::shared_ptr<Configuration> configuration)
{
  dropInputData_ = configuration->dropInputData;

  clear();

  superFragmentFIFO_.resize(configuration->fragmentFIFOCapacity);

  evbIdFactories_.clear();
  fragmentFIFOs_.clear();

  xdata::Vector<xdata::UnsignedInteger32>::const_iterator it, itEnd;
  for (it = configuration->fedSourceIds.begin(), itEnd = configuration->fedSourceIds.end();
       it != itEnd; ++it)
  {
    const uint16_t fedId = it->value_;
    if (fedId > FED_SOID_WIDTH)
    {
      std::ostringstream oss;

      oss << "fedSourceId is too large.";
      oss << "Actual value: " << fedId;
      oss << " Maximum value: FED_SOID_WIDTH=" << FED_SOID_WIDTH;

      XCEPT_RAISE(exception::Configuration, oss.str());
    }

    std::ostringstream fifoName;
    fifoName << "fragmentFIFO_FED_" << fedId;
    FragmentFIFOPtr fragmentFIFO( new FragmentFIFO(fifoName.str()) );
    fragmentFIFO->resize(configuration->fragmentFIFOCapacity);
    fragmentFIFOs_.insert( typename FragmentFIFOs::value_type(fedId,fragmentFIFO) );
    evbIdFactories_.insert( typename EvBidFactories::value_type(fedId,EvBidFactory()) );
  }
}


template<class Configuration>
void evb::readoutunit::Input<Configuration>::FEROLproxy::superFragmentReady(toolbox::mem::Reference* bufRef)
{
  I2O_DATA_READY_MESSAGE_FRAME* frame =
    (I2O_DATA_READY_MESSAGE_FRAME*)bufRef->getDataLocation();
  const unsigned char* payload = (unsigned char*)frame + sizeof(I2O_DATA_READY_MESSAGE_FRAME);
  const uint16_t fedId = frame->fedid;
  const uint32_t eventNumber = frame->triggerno;
  const uint32_t lsNumber = fedId==GTP_FED_ID ? extractTriggerInformation(payload) : 0;

  const EvBid evbId = evbIdFactories_[fedId].getEvBid(eventNumber,lsNumber);

  FragmentChainPtr superFragment( new FragmentChain(evbId,bufRef) );

  if ( ! dropInputData_ )
    while( ! superFragmentFIFO_.enq(superFragment) ) ::usleep(1000);
}


template<class Configuration>
void evb::readoutunit::Input<Configuration>::FEROLproxy::rawDataAvailable(toolbox::mem::Reference* bufRef, tcpla::MemoryCache* cache)
{
  unsigned char* payload = (unsigned char*)bufRef->getDataLocation() + sizeof(I2O_DATA_READY_MESSAGE_FRAME);
  ferolh_t* ferolHeader = (ferolh_t*)payload;
  assert( ferolHeader->signature() == FEROL_SIGNATURE );
  const uint16_t fedId = ferolHeader->fed_id();
  const uint32_t eventNumber = ferolHeader->event_number();

  const uint32_t lsNumber = fedId==GTP_FED_ID ? extractTriggerInformation(payload) : 0;

  // Input::updateInputCounters already checks that the fedId is known
  const EvBid evbId = evbIdFactories_[fedId].getEvBid(eventNumber,lsNumber);

  //std::cout << "**** got EvBid " << evbId << " from FED " << fedId << std::endl;
  //bufRef->release(); return;
  //cache->grantFrame(bufRef); return;

  FragmentChain::FragmentPtr fragment( new FragmentChain::Fragment(evbId,bufRef,cache) );

  if ( ! dropInputData_ )
    while ( ! fragmentFIFOs_[fedId]->enq(fragment) ) ::usleep(10);
}


template<class Configuration>
void evb::readoutunit::Input<Configuration>::FEROLproxy::startProcessing(const uint32_t runNumber)
{
  for (typename EvBidFactories::iterator it = evbIdFactories_.begin(), itEnd = evbIdFactories_.end();
        it != itEnd; ++it)
    it->second.reset(runNumber);

  doProcessing_ = true;
}


template<class Configuration>
void evb::readoutunit::Input<Configuration>::FEROLproxy::stopProcessing()
{
  doProcessing_ = false;
}


template<class Configuration>
void evb::readoutunit::Input<Configuration>::FEROLproxy::clear()
{
  superFragmentFIFO_.clear();

  FragmentChain::FragmentPtr fragment;
  for (typename FragmentFIFOs::iterator it = fragmentFIFOs_.begin(), itEnd = fragmentFIFOs_.end();
       it != itEnd; ++it)
  {
    it->second->clear();
  }
}


template<class Configuration>
void evb::readoutunit::Input<Configuration>::FEROLproxy::printSuperFragmentFIFO(xgi::Output* out)
{
  superFragmentFIFO_.printVerticalHtml(out);
}


template<class Configuration>
void evb::readoutunit::Input<Configuration>::FEROLproxy::printFragmentFIFOs(xgi::Output* out, const toolbox::net::URN& urn)
{
  *out << "<tr>"                                                  << std::endl;
  *out << "<td colspan=\"2\">"                                    << std::endl;
  superFragmentFIFO_.printHtml(out, urn);
  *out << "</td>"                                                 << std::endl;
  *out << "</tr>"                                                 << std::endl;

  for (typename FragmentFIFOs::iterator it = fragmentFIFOs_.begin(), itEnd = fragmentFIFOs_.end();
       it != itEnd; ++it)
  {
    *out << "<tr>"                                                  << std::endl;
    *out << "<td colspan=\"2\">"                                    << std::endl;
    it->second->printHtml(out, urn);
    *out << "</td>"                                                 << std::endl;
    *out << "</tr>"                                                 << std::endl;
  }
}


template<class Configuration>
void evb::readoutunit::Input<Configuration>::DummyInputData::configure(boost::shared_ptr<Configuration> configuration)
{
  clear();

  toolbox::net::URN urn("toolbox-mem-pool", "FragmentPool");
  try
  {
    toolbox::mem::getMemoryPoolFactory()->destroyPool(urn);
  }
  catch (toolbox::mem::exception::MemoryPoolNotFound)
  {
    // don't care
  }

  try
  {
    toolbox::mem::CommittedHeapAllocator* a = new toolbox::mem::CommittedHeapAllocator(configuration->fragmentPoolSize.value_);
    fragmentPool_ = toolbox::mem::getMemoryPoolFactory()->createPool(urn,a);
  }
  catch (toolbox::mem::exception::Exception e)
  {
    XCEPT_RETHROW(exception::OutOfMemory,
      "Failed to create memory pool for dummy fragments.", e);
  }

  if ( configuration->frameSize % FEROL_BLOCK_SIZE != 0 )
  {
    std::ostringstream oss;
    oss << "The  frame size " << configuration->frameSize;
    oss << " must be a multiple of the FEROL block size of " << FEROL_BLOCK_SIZE << " Bytes";
    XCEPT_RAISE(exception::Configuration, oss.str());
   }
  frameSize_ = configuration->frameSize;

  fragmentTrackers_.clear();

  xdata::Vector<xdata::UnsignedInteger32>::const_iterator it, itEnd;
  for (it = configuration->fedSourceIds.begin(), itEnd = configuration->fedSourceIds.end();
       it != itEnd; ++it)
  {
    const uint16_t fedId = it->value_;
    if (fedId > FED_SOID_WIDTH)
    {
      std::ostringstream oss;
      oss << "fedSourceId is too large.";
      oss << "Actual value: " << fedId;
      oss << " Maximum value: FED_SOID_WIDTH=" << FED_SOID_WIDTH;
      XCEPT_RAISE(exception::Configuration, oss.str());
    }

<<<<<<< HEAD
    FragmentTrackerPtr fragmentTracker( new FragmentTracker(fedId,configuration->dummyFedSize.value_,configuration->dummyFedSizeStdDev.value_) );
=======
    FragmentTrackerPtr fragmentTracker(
      new FragmentTracker(fedId,configuration->dummyFedSize,configuration->dummyFedSizeStdDev,
        configuration->dummyFedSizeMin,configuration->dummyFedSizeMax)
    );
>>>>>>> b7aa56bf
    fragmentTrackers_.insert( FragmentTrackers::value_type(fedId,fragmentTracker) );
  }
}


template<class Configuration>
bool evb::readoutunit::Input<Configuration>::DummyInputData::createSuperFragment(const EvBid& evbId, FragmentChainPtr& superFragment)
{
  superFragment.reset( new FragmentChain(evbId) );

  toolbox::mem::Reference* bufRef = 0;
  const uint32_t ferolPayloadSize = FEROL_BLOCK_SIZE - sizeof(ferolh_t);

  for ( FragmentTrackers::iterator it = fragmentTrackers_.begin(), itEnd = fragmentTrackers_.end();
        it != itEnd; ++it)
  {
<<<<<<< HEAD
    const uint32_t fedSize = it->second->startFragment(evbId.eventNumber());
    const uint16_t ferolBlocks = ceil( static_cast<double>(fedSize) / ferolPayloadSize );
    const uint16_t frameCount = ceil( static_cast<double>(ferolBlocks*FEROL_BLOCK_SIZE) / frameSize_ );
=======
    uint32_t remainingFedSize = it->second->startFragment(evbId.eventNumber());
    const uint32_t frameSize = remainingFedSize+sizeof(I2O_DATA_READY_MESSAGE_FRAME)+sizeof(ferolh_t);
>>>>>>> b7aa56bf
    uint32_t packetNumber = 0;
    uint32_t remainingFedSize = fedSize;

    for (uint16_t frame = 0; frame < frameCount; ++frame)
    {
      try
      {
        bufRef = toolbox::mem::getMemoryPoolFactory()->
          getFrame(fragmentPool_,frameSize_);
      }
      catch(xcept::Exception& e)
      {
        return false;
      }

<<<<<<< HEAD
      bufRef->setDataSize(frameSize_);
      bzero(bufRef->getDataLocation(), bufRef->getBuffer()->getSize());
      I2O_DATA_READY_MESSAGE_FRAME* dataReadyMsg =
        (I2O_DATA_READY_MESSAGE_FRAME*)bufRef->getDataLocation();
      dataReadyMsg->totalLength = fedSize + ferolBlocks*sizeof(ferolh_t);
      dataReadyMsg->fedid = it->first;
      dataReadyMsg->triggerno = evbId.eventNumber();
      uint32_t partLength = 0;
=======
      const size_t filledBytes = it->second->fillData(frame, length);
>>>>>>> b7aa56bf

      unsigned char* frame = (unsigned char*)dataReadyMsg
        + sizeof(I2O_DATA_READY_MESSAGE_FRAME);

      while ( remainingFedSize > 0 && partLength+sizeof(ferolh_t) < frameSize_ )
      {
        assert( (remainingFedSize & 0x7) == 0 ); //must be a multiple of 8 Bytes
        uint32_t length;

        ferolh_t* ferolHeader = (ferolh_t*)frame;
        ferolHeader->set_signature();
        ferolHeader->set_packet_number(packetNumber);

        if (packetNumber == 0)
          ferolHeader->set_first_packet();

        if ( remainingFedSize > ferolPayloadSize )
        {
          length = ferolPayloadSize;
        }
        else
        {
          length = remainingFedSize;
          ferolHeader->set_last_packet();
        }
        remainingFedSize -= length;
        frame += sizeof(ferolh_t);

        const size_t filledBytes = it->second->fillData(frame, length);

        ferolHeader->set_data_length(filledBytes);
        ferolHeader->set_fed_id(it->first);
        ferolHeader->set_event_number(evbId.eventNumber());

        frame += filledBytes;
        partLength += filledBytes + sizeof(ferolh_t);

        ++packetNumber;
        assert(packetNumber < 2048);
      }

      dataReadyMsg->partLength = partLength;

      input_->updateInputCounters(bufRef);
      superFragment->append(bufRef);
    }
  }

  return true;
}


template<class Configuration>
void evb::readoutunit::Input<Configuration>::DummyInputData::startProcessing(const uint32_t runNumber)
{
  eventNumber_ = 0;
  evbIdFactory_.reset(runNumber);
}

namespace evb
{
  template<>
  inline uint32_t FragmentChain<I2O_DATA_READY_MESSAGE_FRAME>::calculateSize(toolbox::mem::Reference* bufRef) const
  {
    const unsigned char* payload = (unsigned char*)bufRef->getDataLocation();
    const uint32_t payloadSize = ((I2O_DATA_READY_MESSAGE_FRAME*)payload)->partLength;
    payload += sizeof(I2O_DATA_READY_MESSAGE_FRAME);

    uint32_t fedSize = 0;
    uint32_t ferolOffset = 0;
    ferolh_t* ferolHeader;

    do
    {
      ferolHeader = (ferolh_t*)(payload + ferolOffset);
      assert( ferolHeader->signature() == FEROL_SIGNATURE );

      const uint32_t dataLength = ferolHeader->data_length();
      fedSize += dataLength;
      ferolOffset += dataLength + sizeof(ferolh_t);
    }
    while( !ferolHeader->is_last_packet() && ferolOffset < payloadSize );

    return fedSize;
  }


  template <>
  inline void OneToOneQueue<readoutunit::FragmentChainPtr>::formatter(readoutunit::FragmentChainPtr fragmentChain, std::ostringstream* out)
  {
    if ( fragmentChain.get() )
    {
      toolbox::mem::Reference* bufRef = fragmentChain->head();
      if ( bufRef )
      {
        I2O_DATA_READY_MESSAGE_FRAME* msg =
          (I2O_DATA_READY_MESSAGE_FRAME*)bufRef->getDataLocation();
        *out << "I2O_DATA_READY_MESSAGE_FRAME:" << std::endl;
        *out << "  FED id: " << msg->fedid << std::endl;
        *out << "  trigger no: " << msg->triggerno << std::endl;
        *out << "  length: " << msg->partLength <<  "/" << msg->totalLength << std::endl;
        *out << "  evbId: " << fragmentChain->getEvBid() << std::endl;
      }
    }
    else
      *out << "n/a";
  }


  template <>
  inline void OneToOneQueue<readoutunit::FragmentChain::FragmentPtr>::formatter(readoutunit::FragmentChain::FragmentPtr fragment, std::ostringstream* out)
  {
    if ( fragment.get() )
    {
      toolbox::mem::Reference* bufRef = fragment->bufRef;
      if ( bufRef )
      {
        I2O_DATA_READY_MESSAGE_FRAME* msg =
          (I2O_DATA_READY_MESSAGE_FRAME*)bufRef->getDataLocation();
        *out << "I2O_DATA_READY_MESSAGE_FRAME:" << std::endl;
        *out << "  FED id: " << msg->fedid << std::endl;
        *out << "  trigger no: " << msg->triggerno << std::endl;
        *out << "  length: " << msg->partLength <<  "/" << msg->totalLength << std::endl;
        *out << "  evbId: " << fragment->evbId << std::endl;
      }
    }
    else
      *out << "n/a";
  }
}


#endif // _evb_readoutunit_Input_h_

/// emacs configuration
/// Local Variables: -
/// mode: c++ -
/// c-basic-offset: 2 -
/// indent-tabs-mode: nil -
/// End: -<|MERGE_RESOLUTION|>--- conflicted
+++ resolved
@@ -868,14 +868,10 @@
       XCEPT_RAISE(exception::Configuration, oss.str());
     }
 
-<<<<<<< HEAD
-    FragmentTrackerPtr fragmentTracker( new FragmentTracker(fedId,configuration->dummyFedSize.value_,configuration->dummyFedSizeStdDev.value_) );
-=======
     FragmentTrackerPtr fragmentTracker(
       new FragmentTracker(fedId,configuration->dummyFedSize,configuration->dummyFedSizeStdDev,
         configuration->dummyFedSizeMin,configuration->dummyFedSizeMax)
     );
->>>>>>> b7aa56bf
     fragmentTrackers_.insert( FragmentTrackers::value_type(fedId,fragmentTracker) );
   }
 }
@@ -892,14 +888,9 @@
   for ( FragmentTrackers::iterator it = fragmentTrackers_.begin(), itEnd = fragmentTrackers_.end();
         it != itEnd; ++it)
   {
-<<<<<<< HEAD
     const uint32_t fedSize = it->second->startFragment(evbId.eventNumber());
     const uint16_t ferolBlocks = ceil( static_cast<double>(fedSize) / ferolPayloadSize );
     const uint16_t frameCount = ceil( static_cast<double>(ferolBlocks*FEROL_BLOCK_SIZE) / frameSize_ );
-=======
-    uint32_t remainingFedSize = it->second->startFragment(evbId.eventNumber());
-    const uint32_t frameSize = remainingFedSize+sizeof(I2O_DATA_READY_MESSAGE_FRAME)+sizeof(ferolh_t);
->>>>>>> b7aa56bf
     uint32_t packetNumber = 0;
     uint32_t remainingFedSize = fedSize;
 
@@ -915,7 +906,6 @@
         return false;
       }
 
-<<<<<<< HEAD
       bufRef->setDataSize(frameSize_);
       bzero(bufRef->getDataLocation(), bufRef->getBuffer()->getSize());
       I2O_DATA_READY_MESSAGE_FRAME* dataReadyMsg =
@@ -924,9 +914,6 @@
       dataReadyMsg->fedid = it->first;
       dataReadyMsg->triggerno = evbId.eventNumber();
       uint32_t partLength = 0;
-=======
-      const size_t filledBytes = it->second->fillData(frame, length);
->>>>>>> b7aa56bf
 
       unsigned char* frame = (unsigned char*)dataReadyMsg
         + sizeof(I2O_DATA_READY_MESSAGE_FRAME);
