--- conflicted
+++ resolved
@@ -53,14 +53,10 @@
         playbackDataFile(""),
         dummyFedSize(2048),
         dummyFedSizeStdDev(0),
-<<<<<<< HEAD
+        dummyFedSizeMin(8), // minimum is 8 Bytes
+        dummyFedSizeMax(0), // no limitation
         fragmentPoolSize(10000000),
         frameSize(32768),
-=======
-        dummyFedSizeMin(8), // minimum is 8 Bytes
-        dummyFedSizeMax(0), // no limitation
-        fragmentPoolSize(1638400),
->>>>>>> b7aa56bf
         maxTriggerAgeMSec(1000)
       {};
 
