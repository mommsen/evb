#include <sched.h>

#include "evb/EVM.h"
#include "evb/evm/Configuration.h"
#include "evb/readoutunit/BUproxy.h"
#include "evb/readoutunit/FedFragment.h"
#include "evb/readoutunit/FerolConnectionManager.h"
#include "evb/readoutunit/Input.h"
#include "evb/readoutunit/States.h"
#include "interface/shared/GlobalEventNumber.h"
#include "xgi/Method.h"


evb::EVM::EVM(xdaq::ApplicationStub* app) :
  evm::ReadoutUnit(app,"/evb/images/evm64x64.gif")
{
  toolbox::mem::Pool* fastCtrlMsgPool = getFastControlMsgPool();

  this->stateMachine_.reset( new evm::EVMStateMachine(this) );
  this->input_.reset( new readoutunit::Input<EVM,evm::Configuration>(this) );
  this->ferolConnectionManager_.reset( new readoutunit::FerolConnectionManager<EVM,evm::Configuration>(this) );
  this->ruProxy_.reset( new evm::RUproxy(this,this->stateMachine_,fastCtrlMsgPool) );
  this->buProxy_.reset( new readoutunit::BUproxy<EVM>(this) );

  this->initialize();

  LOG4CPLUS_INFO(this->getApplicationLogger(), "End of constructor");
}


namespace evb {
  namespace readoutunit {

    template<>
    uint32_t evb::readoutunit::Input<EVM,evm::Configuration>::getLumiSectionFromTCDS(const FedFragment::DataLocations& dataLocations) const
    {
      using namespace evtn;

      uint32_t offset = sizeof(fedh_t) + 7 * SLINK_WORD_SIZE + SLINK_HALFWORD_SIZE;
      FedFragment::DataLocations::const_iterator it = dataLocations.begin();
      const FedFragment::DataLocations::const_iterator itEnd = dataLocations.end();

      while ( it != itEnd && offset > it->iov_len )
      {
        offset -= it->iov_len;
        ++it;
      }

      if ( it == itEnd )
      {
        std::ostringstream msg;
        msg << "Premature end of TCDS data block from FED " << TCDS_FED_ID;
        XCEPT_RAISE(exception::TCDS, msg.str());
      }

      return *(uint32_t*)((unsigned char*)it->iov_base + offset) & 0xffffffff;
    }


    template<>
    uint32_t evb::readoutunit::Input<EVM,evm::Configuration>::getLumiSectionFromGTPe(const FedFragment::DataLocations& dataLocations) const
    {
      using namespace evtn;

      uint32_t offset = sizeof(fedh_t) + GTPE_ORBTNR_OFFSET * SLINK_HALFWORD_SIZE;

      FedFragment::DataLocations::const_iterator it = dataLocations.begin();
      const FedFragment::DataLocations::const_iterator itEnd = dataLocations.end();

      while ( it != itEnd && offset > it->iov_len )
      {
        offset -= it->iov_len;
        ++it;
      }

      if ( it == itEnd )
      {
        std::ostringstream msg;
        msg << "Premature end of GTPe data block from FED " << GTPe_FED_ID;
        XCEPT_RAISE(exception::TCDS, msg.str());
      }

      const uint32_t orbitNumber = *(uint32_t*)((unsigned char*)it->iov_base + offset);

      return (orbitNumber / ORBITS_PER_LS) + 1;
    }


    template<>
    void evb::readoutunit::Input<EVM,evm::Configuration>::setMasterStream()
    {
      masterStream_ = ferolStreams_.end();

      if ( ferolStreams_.empty() || readoutUnit_->getConfiguration()->dropInputData ) return;

      boost::function< uint32_t(const FedFragment::DataLocations&) > lumiSectionFunction = 0;

      if ( readoutUnit_->getConfiguration()->getLumiSectionFromTrigger )
      {
        masterStream_ = ferolStreams_.find(TCDS_FED_ID);
        if ( masterStream_ != ferolStreams_.end() )
        {
          lumiSectionFunction = boost::bind(&evb::readoutunit::Input<EVM,evm::Configuration>::getLumiSectionFromTCDS, this, _1);
        }
        else
        {
          masterStream_ = ferolStreams_.find(GTPe_FED_ID);
          if ( masterStream_ != ferolStreams_.end() )
          {
            lumiSectionFunction = boost::bind(&evb::readoutunit::Input<EVM,evm::Configuration>::getLumiSectionFromGTPe, this, _1);
            }
        }
      }

      if ( masterStream_ == ferolStreams_.end() )
        masterStream_ = ferolStreams_.begin();

      masterStream_->second->setLumiSectionFunction(lumiSectionFunction);
    }


    template<>
    evb::EvBid evb::readoutunit::FerolStream<EVM,evm::Configuration>::getEvBid(const FedFragmentPtr& fedFragment)
    {
      const uint32_t eventNumber = fedFragment->getEventNumber();
      if ( lumiSectionFunction_ )
      {
        const uint32_t lsNumber = lumiSectionFunction_(fedFragment->getDataLocations());
        return evbIdFactory_.getEvBid(eventNumber,lsNumber);
      }
      else
      {
        return evbIdFactory_.getEvBid(eventNumber);
      }
    }


    template<>
    void BUproxy<EVM>::handleRequest(const msg::ReadoutMsg* readoutMsg, FragmentRequestPtr& fragmentRequest)
    {
      fragmentRequest->nbDiscards = readoutMsg->nbRequests; //Always keep nb discards == nb requests for RUs
      fragmentRequest->ruTids = readoutUnit_->getRUtids();

      boost::mutex::scoped_lock sl(fragmentRequestFIFOsMutex_);

      FragmentRequestFIFOs::iterator pos = fragmentRequestFIFOs_.lower_bound(readoutMsg->buTid);
      if ( pos == fragmentRequestFIFOs_.end() || fragmentRequestFIFOs_.key_comp()(readoutMsg->buTid,pos->first) )
      {
        // new TID
        std::ostringstream name;
        name << "fragmentRequestFIFO_BU" << readoutMsg->buTid;
        const FragmentRequestFIFOPtr requestFIFO( new FragmentRequestFIFO(readoutUnit_,name.str()) );
        requestFIFO->resize(readoutUnit_->getConfiguration()->fragmentRequestFIFOCapacity);
        pos = fragmentRequestFIFOs_.insert(pos, FragmentRequestFIFOs::value_type(readoutMsg->buTid,requestFIFO));
        nextBU_ = pos; //make sure the nextBU points to a valid location
      }

      pos->second->enqWait(fragmentRequest);
    }


    template<>
    bool BUproxy<EVM>::processRequest(FragmentRequestPtr& fragmentRequest, SuperFragments& superFragments)
    {
      boost::mutex::scoped_lock prm(processingRequestMutex_);

      FragmentChainPtr superFragment;

      try
      {
        {
          boost::mutex::scoped_lock frm(fragmentRequestFIFOsMutex_);

          if ( fragmentRequestFIFOs_.empty() ) return false;

<<<<<<< HEAD
      try
      {
        SuperFragmentPtr superFragment;
        if ( !input_->getNextAvailableSuperFragment(superFragment) ) return false;
=======
          // search the next request FIFO which is non-empty
          const FragmentRequestFIFOs::iterator lastBU = nextBU_;
          while ( nextBU_->second->empty() )
          {
            if ( ++nextBU_ == fragmentRequestFIFOs_.end() )
              nextBU_ = fragmentRequestFIFOs_.begin();

            if ( lastBU == nextBU_ ) return false;
          }
>>>>>>> 93a6b15a

          if ( !input_->getNextAvailableSuperFragment(superFragment) ) return false;

          // this must succeed as we checked that the queue is non-empty
          assert( nextBU_->second->deq(fragmentRequest) );
          if ( ++nextBU_ == fragmentRequestFIFOs_.end() )
            nextBU_ = fragmentRequestFIFOs_.begin();
        }

        fragmentRequest->evbIds.clear();
        fragmentRequest->evbIds.reserve(fragmentRequest->nbRequests);

        superFragments.push_back(superFragment);
        EvBid evbId = superFragment->getEvBid();
        fragmentRequest->evbIds.push_back(evbId);

        uint32_t remainingRequests = fragmentRequest->nbRequests - 1;
        const uint32_t maxTries = readoutUnit_->getConfiguration()->maxTriggerAgeMSec*10;
        uint32_t tries = 0;
        while ( remainingRequests > 0 && tries < maxTries )
        {
          if ( input_->getNextAvailableSuperFragment(superFragment) )
          {
            superFragments.push_back(superFragment);
            evbId = superFragment->getEvBid();
            fragmentRequest->evbIds.push_back(evbId);
            --remainingRequests;
          }
          else
          {
            ::usleep(100);
            ++tries;
          }
        }
      }
      catch(exception::HaltRequested)
      {
        return false;
      }

      fragmentRequest->nbRequests = fragmentRequest->evbIds.size();

      readoutUnit_->getRUproxy()->sendRequest(fragmentRequest);

      return true;
    }


    template<>
    bool BUproxy<EVM>::isEmpty()
    {
      {
        boost::mutex::scoped_lock sl(dataMonitoringMutex_);
        if ( dataMonitoring_.outstandingEvents != 0 ) return false;
      }
      {
        boost::mutex::scoped_lock sl(processesActiveMutex_);
        if ( processesActive_.any() ) return false;
      }
      return readoutUnit_->getRUproxy()->isEmpty();
    }


    template<>
    std::string BUproxy<EVM>::getHelpTextForBuRequests() const
    {
      return "Event requests from the BUs. If no events are requested, the BU appliances are busy, have no FUs to process data or have failed.";
    }


    template<>
    void Configuring<EVM>::doConfigure(const EVM* evm)
    {
      evm->getRUproxy()->configure();
      evm->getInput()->setMaxTriggerRate(evm->getConfiguration()->maxTriggerRate);
    }


    template<>
    void Running<EVM>::doStartProcessing(const EVM* evm, const uint32_t runNumber)
    {
      evm->getRUproxy()->startProcessing();
    }


    template<>
    void Running<EVM>::doStopProcessing(const EVM* evm)
    {
      evm->getRUproxy()->stopProcessing();
    }


    template<>
    void Draining<EVM>::doDraining(const EVM* evm)
    {
      evm->getRUproxy()->drain();
    }


    template<>
    void evm::ReadoutUnit::addComponentsToWebPage
    (
      cgicc::table& table
    ) const
    {
      using namespace cgicc;

      table.add(tr()
                .add(td(input_->getHtmlSnipped()).set("class","xdaq-evb-component").set("rowspan","2"))
                .add(td(img().set("src","/evb/images/arrow_e.gif").set("alt","")))
                .add(td(dynamic_cast<const EVM*>(this)->getRUproxy()->getHtmlSnipped()).set("class","xdaq-evb-component")));

      table.add(tr()
                .add(td(img().set("src","/evb/images/arrow_e.gif").set("alt","")))
                .add(td(buProxy_->getHtmlSnipped()).set("class","xdaq-evb-component")));
    }


    template<>
    void evm::ReadoutUnit::localItemChangedEvent(const std::string& item)
    {
      if (item == "maxTriggerRate")
      {
        const uint32_t triggerRate = this->configuration_->maxTriggerRate;
        std::ostringstream msg;
        msg << "Setting maxTriggerRate to " << triggerRate << " Hz";
        LOG4CPLUS_INFO(this->getApplicationLogger(),msg.str());
        input_->setMaxTriggerRate(triggerRate);
      }
    }
  }
}


/**
 * Provides the factory method for the instantiation of EVM applications.
 */
XDAQ_INSTANTIATOR_IMPL(evb::EVM)



/// emacs configuration
/// Local Variables: -
/// mode: c++ -
/// c-basic-offset: 2 -
/// indent-tabs-mode: nil -
/// End: -<|MERGE_RESOLUTION|>--- conflicted
+++ resolved
@@ -164,7 +164,7 @@
     {
       boost::mutex::scoped_lock prm(processingRequestMutex_);
 
-      FragmentChainPtr superFragment;
+      SuperFragmentPtr superFragment;
 
       try
       {
@@ -173,12 +173,6 @@
 
           if ( fragmentRequestFIFOs_.empty() ) return false;
 
-<<<<<<< HEAD
-      try
-      {
-        SuperFragmentPtr superFragment;
-        if ( !input_->getNextAvailableSuperFragment(superFragment) ) return false;
-=======
           // search the next request FIFO which is non-empty
           const FragmentRequestFIFOs::iterator lastBU = nextBU_;
           while ( nextBU_->second->empty() )
@@ -188,7 +182,6 @@
 
             if ( lastBU == nextBU_ ) return false;
           }
->>>>>>> 93a6b15a
 
           if ( !input_->getNextAvailableSuperFragment(superFragment) ) return false;
 
